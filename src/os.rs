--- conflicted
+++ resolved
@@ -159,12 +159,10 @@
 }
 
 lazy_static! {
-<<<<<<< HEAD
+
     // A registry for event handlers.
     pub static ref EVENT_HANDLERS: Arc<Mutex<HashMap<String, Vec<Box<dyn Fn(&EventData) + Send + Sync>>>>> =
-=======
-    pub(crate) static ref EVENT_HANDLERS: Arc<Mutex<HashMap<String, Vec<Box<dyn Fn(&EventData) + Send + Sync>>>>> =
->>>>>>> ff0dae69
+
         Arc::new(Mutex::new(HashMap::new()));
 }
 
