--- conflicted
+++ resolved
@@ -106,11 +106,8 @@
 
 ## API Reference
 
-<<<<<<< HEAD
+
 ### Core & Bootstrap
-=======
-### Core Macros
->>>>>>> c01fde08
 
 - **`bootstrap!() -> Vec<String>`**: Initializes the RSB environment (loads env vars, sets up paths) and returns the command-line arguments. The one-stop-shop for starting your script.
 - **`args!() -> Vec<String>`**: A standalone macro to just get the command-line arguments.
@@ -119,20 +116,6 @@
 
 ### Logging & Output
 
-<<<<<<< HEAD
-- **`info!(...)`**: For general informational messages.
-- **`okay!(...)`**: For success messages.
-- **`warn!(...)`**: For warnings.
-- **`error!(...)`**: For non-fatal errors.
-- **`echo!(...)`**: Prints to `stdout`. Use this for output that needs to be piped or captured.
-- **`printf!(...)`**: Like `echo!` but without a trailing newline.
-- **`line!('-', 20)`**: Creates a string by repeating a character.
-- **`clear!()`**: Clears the terminal screen.
-
-### Variable & Config Management
-
-- **`set_var(key, value)` / `get_var(key)`**: Get or set variables in the global context.
-=======
 All logging macros print to `stderr` and support standard Rust formatting.
 
 - **`info!(...)`**: For general informational messages (cyan ℹ).
@@ -149,13 +132,13 @@
 
 - **`set_var(key, value)`**: Sets a variable in the global context.
 - **`get_var(key) -> String`**: Gets a variable from the context.
->>>>>>> c01fde08
+
 - **`param!(...)`**: A powerful macro for bash-style parameter expansion (e.g., `param!("VAR", default: "val")`, `param!("VAR", suffix: ".txt")`).
 - **`src!(path, ...)` / `load_config!(path, ...)`**: Loads variables from one or more configuration files.
 - **`export!(path)`**: Saves all context variables to a file in `export` format.
 - **`meta_keys!(path, into: "META")`**: Parses `# key: value` comments from a file and loads them into an associative array named `META`.
 
-<<<<<<< HEAD
+
 ### Array Utilities
 - **`set_array(name, &["a", "b"])`**: Creates an array variable.
 - **`get_array(name) -> Vec<String>`**: Retrieves an array.
@@ -166,7 +149,7 @@
 
 - **Sources**: `cat!(path)`, `cmd!(command)`, `pipe!(string)`, `stream!(array: &vec)`.
 - **Methods**: `.grep()`, `.sed()`, `.cut()`, `.sort()`, `.unique()`, `.tee(path)`, `.to_file(path)`, `.each(|line| ...)`
-=======
+
 ### Stream Processing (`cat!`, `cmd!`, `pipe!`)
 
 Create a `Stream` and chain methods to process data.
@@ -183,13 +166,12 @@
 
 - **Sources**: `cat!(path)`, `cmd!(command)`, `pipe!(string)`
 - **Sinks**: `.to_string()`, `.to_vec()`, `.to_file(path)`, `.tee(path)`, `.each(|line| ...)`
->>>>>>> c01fde08
+
 
 ### Conditional Logic
 
 - **`validate!(condition, message)`**: Exits with an error if the condition is false.
 - **`require_file!(path)`**: Exits if the file does not exist.
-<<<<<<< HEAD
 - **`test!(...)`**: A comprehensive macro for bash-style tests (e.g., `test!(-f "file")`, `test!(var -gt 10)`).
 - **`case!(value, { ... })`**: A shell-style `case` statement with regex pattern matching.
 
@@ -199,12 +181,11 @@
 - **`benchmark!({ ... })`**: Measures the execution time of a code block.
 - **`trap!(|| ..., on: "SIGINT")`**: Traps OS signals and other custom events.
 
-=======
 - **`require_dir!(path)`**: Exits if the directory does not exist.
 - **`require_command!(cmd)`**: Exits if the command is not in the `PATH`.
 - **`require_var!(name)`**: Exits if the variable is not set.
 - **`test!(...)`**: A comprehensive macro for bash-style tests (e.g., `test!(-f "file")`, `test!(var -gt 10)`).
 - **`case!(value, { ... })`**: A shell-style `case` statement with regex pattern matching.
 
->>>>>>> c01fde08
+
 Welcome to a more rebellious, productive way of writing scripts in Rust.